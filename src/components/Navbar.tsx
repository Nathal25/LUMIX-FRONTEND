import React from 'react';
<<<<<<< HEAD
import { Link } from 'react-router-dom';
import './Navbar.css';
=======
import { Link } from 'react-router';
import './navbar.css';
>>>>>>> aab45539

export const Navbar: React.FC = () => {
	return (
		<header className="navbar">
            <Link to="/">
              <img src="/lumix.svg" alt="Lumix logo" className="navbar-logo" />
            </Link>
			<nav className="navbar-links">
				<Link to="/" className="navbar-link">Inicio</Link>
				<Link to="/register" className="navbar-link">Registrarse</Link>
				<Link to="/login" className="navbar-button">Iniciar sesión</Link>
			</nav>
		</header>
	);
};
export default Navbar;<|MERGE_RESOLUTION|>--- conflicted
+++ resolved
@@ -1,11 +1,7 @@
 import React from 'react';
-<<<<<<< HEAD
-import { Link } from 'react-router-dom';
+import { Link } from 'react-router';
 import './Navbar.css';
-=======
-import { Link } from 'react-router';
-import './navbar.css';
->>>>>>> aab45539
+
 
 export const Navbar: React.FC = () => {
 	return (
